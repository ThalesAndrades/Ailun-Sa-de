/**
 * Serviço de Gerenciamento de Planos de Assinatura
 * 
 * Este serviço gerencia a criação, atualização e consulta de planos de assinatura no Supabase.
 */

import { createClient } from '@supabase/supabase-js';
import { auditService, AuditEventType, AuditEventStatus } from './audit-service';

<<<<<<< HEAD
const supabaseUrl = process.env.EXPO_PUBLIC_SUPABASE_URL || '';
const supabaseKey = process.env.EXPO_PUBLIC_SUPABASE_ANON_KEY || '';
const supabase = createClient(supabaseUrl, supabaseKey);
=======
// Configuração robusta do Supabase com múltiplas variáveis de ambiente
const getSupabaseConfig = () => {
  const supabaseUrl = 
    process.env.EXPO_PUBLIC_SUPABASE_URL || 
    process.env.NEXT_PUBLIC_SUPABASE_URL || 
    process.env.SUPABASE_URL || 
    '';
  
  const supabaseKey = 
    process.env.EXPO_PUBLIC_SUPABASE_ANON_KEY || 
    process.env.NEXT_PUBLIC_SUPABASE_ANON_KEY || 
    process.env.SUPABASE_ANON_KEY || 
    '';
  
  if (!supabaseUrl || !supabaseKey) {
    console.warn('[SubscriptionPlanService] Configuração do Supabase não encontrada');
    throw new Error('Configuração do Supabase não encontrada');
  }
  
  return { supabaseUrl, supabaseKey };
};

let supabase: any;
try {
  const { supabaseUrl, supabaseKey } = getSupabaseConfig();
  supabase = createClient(supabaseUrl, supabaseKey);
} catch (error) {
  console.error('[SubscriptionPlanService] Erro na configuração:', error);
  // Criar um cliente mock que sempre retorna erro
  supabase = {
    from: () => ({
      insert: () => ({ select: () => ({ single: () => Promise.resolve({ data: null, error: { message: 'Supabase não configurado' } }) }) }),
      update: () => ({ eq: () => ({ select: () => ({ single: () => Promise.resolve({ data: null, error: { message: 'Supabase não configurado' } }) }) }) }),
      select: () => ({ eq: () => ({ order: () => ({ limit: () => ({ single: () => Promise.resolve({ data: null, error: { message: 'Supabase não configurado' } }) }) }) }) })
    })
  };
}
>>>>>>> 2acadd77

// Interface para dados do plano de assinatura
export interface SubscriptionPlanData {
  userId: string;
  beneficiaryId: string;
  serviceType: string; // 'G', 'GP', 'GS', 'GSP'
  includeSpecialists: boolean;
  includePsychology: boolean;
  includeNutrition: boolean;
  memberCount: number;
  monthlyPrice: number;
  discountPercentage: number;
  asaasCustomerId?: string;
  asaasSubscriptionId?: string;
  status?: 'active' | 'pending' | 'cancelled' | 'suspended';
  startDate?: string;
  nextBillingDate?: string;
}

// Interface para plano de assinatura
export interface SubscriptionPlan {
  id: string;
  user_id: string;
  beneficiary_id: string;
  service_type: string;
  include_specialists: boolean;
  include_psychology: boolean;
  include_nutrition: boolean;
  member_count: number;
  monthly_price: number;
  discount_percentage: number;
  asaas_customer_id?: string;
  asaas_subscription_id?: string;
  status: string;
  start_date: string;
  next_billing_date: string;
  created_at: string;
  updated_at: string;
}

/**
 * Criar um novo plano de assinatura
 */
export async function createSubscriptionPlan(
  data: SubscriptionPlanData
): Promise<{ success: boolean; plan?: SubscriptionPlan; error?: string }> {
  try {
    // Verificar se o Supabase está configurado
    if (!supabase || typeof supabase.from !== 'function') {
      return { success: false, error: 'Supabase não está configurado corretamente' };
    }
    
    const now = new Date().toISOString();
    const nextMonth = new Date();
    nextMonth.setMonth(nextMonth.getMonth() + 1);

    const planData = {
      user_id: data.userId,
      beneficiary_id: data.beneficiaryId,
      service_type: data.serviceType,
      include_specialists: data.includeSpecialists,
      include_psychology: data.includePsychology,
      include_nutrition: data.includeNutrition,
      member_count: data.memberCount,
      monthly_price: data.monthlyPrice,
      discount_percentage: data.discountPercentage,
      asaas_customer_id: data.asaasCustomerId || null,
      asaas_subscription_id: data.asaasSubscriptionId || null,
      status: data.status || 'pending',
      start_date: data.startDate || now,
      next_billing_date: data.nextBillingDate || nextMonth.toISOString(),
      created_at: now,
      updated_at: now,
    };

    const { data: plan, error } = await supabase
      .from('subscription_plans')
      .insert(planData)
      .select()
      .single();

    if (error) {
      console.error('[createSubscriptionPlan] Erro:', error);
      return { success: false, error: error.message };
    }

    // Registrar evento de auditoria
    try {
      await auditService.logEvent({
        eventType: AuditEventType.PLAN_ASSIGNED,
        userId: data.userId,
        status: AuditEventStatus.SUCCESS,
        eventData: {
          planId: plan.id,
          serviceType: data.serviceType,
          memberCount: data.memberCount,
          monthlyPrice: data.monthlyPrice,
        },
      });
    } catch (auditError) {
      console.warn('[createSubscriptionPlan] Falha na auditoria:', auditError);
    }

    return { success: true, plan };
  } catch (error: any) {
    console.error('[createSubscriptionPlan] Erro inesperado:', error);
    
    // Registrar evento de auditoria de falha
    try {
      await auditService.logEvent({
        eventType: AuditEventType.PLAN_ASSIGNED,
        userId: data.userId,
        status: AuditEventStatus.FAILURE,
        errorMessage: error.message,
        errorStack: error.stack,
      });
    } catch (auditError) {
      console.warn('[createSubscriptionPlan] Falha na auditoria de erro:', auditError);
    }

    return { success: false, error: error.message };
  }
}

/**
 * Atualizar um plano de assinatura existente
 */
export async function updateSubscriptionPlan(
  planId: string,
  updates: Partial<SubscriptionPlanData>
): Promise<{ success: boolean; plan?: SubscriptionPlan; error?: string }> {
  try {
    // Verificar se o Supabase está configurado
    if (!supabase || typeof supabase.from !== 'function') {
      return { success: false, error: 'Supabase não está configurado corretamente' };
    }
    
    const updateData: any = {
      ...updates,
      updated_at: new Date().toISOString(),
    };

    // Remover campos que não devem ser atualizados diretamente
    delete updateData.userId;
    delete updateData.beneficiaryId;

    const { data: plan, error } = await supabase
      .from('subscription_plans')
      .update(updateData)
      .eq('id', planId)
      .select()
      .single();

    if (error) {
      console.error('[updateSubscriptionPlan] Erro:', error);
      return { success: false, error: error.message };
    }

    // Registrar evento de auditoria
    try {
      await auditService.logEvent({
        eventType: AuditEventType.PLAN_UPDATED,
        userId: plan.user_id,
        status: AuditEventStatus.SUCCESS,
        eventData: {
          planId,
          updates,
        },
      });
    } catch (auditError) {
      console.warn('[updateSubscriptionPlan] Falha na auditoria:', auditError);
    }

    return { success: true, plan };
  } catch (error: any) {
    console.error('[updateSubscriptionPlan] Erro inesperado:', error);
    return { success: false, error: error.message };
  }
}

/**
 * Obter plano de assinatura ativo de um usuário
 */
export async function getActiveSubscriptionPlan(
  userId: string
): Promise<{ success: boolean; plan?: SubscriptionPlan; error?: string }> {
  try {
    // Verificar se o Supabase está configurado
    if (!supabase || typeof supabase.from !== 'function') {
      return { success: false, error: 'Supabase não está configurado corretamente' };
    }
    
    const { data: plan, error } = await supabase
      .from('subscription_plans')
      .select('*')
      .eq('user_id', userId)
      .eq('status', 'active')
      .order('created_at', { ascending: false })
      .limit(1)
      .single();

    if (error) {
      if (error.code === 'PGRST116') {
        // Nenhum plano encontrado
        return { success: true, plan: undefined };
      }
      console.error('[getActiveSubscriptionPlan] Erro:', error);
      return { success: false, error: error.message };
    }

    return { success: true, plan };
  } catch (error: any) {
    console.error('[getActiveSubscriptionPlan] Erro inesperado:', error);
    return { success: false, error: error.message };
  }
}

/**
 * Cancelar um plano de assinatura
 */
export async function cancelSubscriptionPlan(
  planId: string,
  userId: string
): Promise<{ success: boolean; error?: string }> {
  try {
    // Verificar se o Supabase está configurado
    if (!supabase || typeof supabase.from !== 'function') {
      return { success: false, error: 'Supabase não está configurado corretamente' };
    }
    
    const { error } = await supabase
      .from('subscription_plans')
      .update({
        status: 'cancelled',
        updated_at: new Date().toISOString(),
      })
      .eq('id', planId);

    if (error) {
      console.error('[cancelSubscriptionPlan] Erro:', error);
      return { success: false, error: error.message };
    }

    // Registrar evento de auditoria
    try {
      await auditService.logEvent({
        eventType: AuditEventType.PLAN_CANCELLED,
        userId,
        status: AuditEventStatus.SUCCESS,
        eventData: {
          planId,
        },
      });
    } catch (auditError) {
      console.warn('[cancelSubscriptionPlan] Falha na auditoria:', auditError);
    }

    return { success: true };
  } catch (error: any) {
    console.error('[cancelSubscriptionPlan] Erro inesperado:', error);
    return { success: false, error: error.message };
  }
}

/**
 * Obter histórico de planos de um usuário
 */
export async function getUserSubscriptionHistory(
  userId: string
): Promise<{ success: boolean; plans?: SubscriptionPlan[]; error?: string }> {
  try {
    // Verificar se o Supabase está configurado
    if (!supabase || typeof supabase.from !== 'function') {
      return { success: false, error: 'Supabase não está configurado corretamente' };
    }
    
    const { data: plans, error } = await supabase
      .from('subscription_plans')
      .select('*')
      .eq('user_id', userId)
      .order('created_at', { ascending: false });

    if (error) {
      console.error('[getUserSubscriptionHistory] Erro:', error);
      return { success: false, error: error.message };
    }

    return { success: true, plans: plans || [] };
  } catch (error: any) {
    console.error('[getUserSubscriptionHistory] Erro inesperado:', error);
    return { success: false, error: error.message };
  }
}

export default {
  createSubscriptionPlan,
  updateSubscriptionPlan,
  getActiveSubscriptionPlan,
  cancelSubscriptionPlan,
  getUserSubscriptionHistory,
};
<|MERGE_RESOLUTION|>--- conflicted
+++ resolved
@@ -7,30 +7,25 @@
 import { createClient } from '@supabase/supabase-js';
 import { auditService, AuditEventType, AuditEventStatus } from './audit-service';
 
-<<<<<<< HEAD
-const supabaseUrl = process.env.EXPO_PUBLIC_SUPABASE_URL || '';
-const supabaseKey = process.env.EXPO_PUBLIC_SUPABASE_ANON_KEY || '';
-const supabase = createClient(supabaseUrl, supabaseKey);
-=======
 // Configuração robusta do Supabase com múltiplas variáveis de ambiente
 const getSupabaseConfig = () => {
-  const supabaseUrl = 
-    process.env.EXPO_PUBLIC_SUPABASE_URL || 
-    process.env.NEXT_PUBLIC_SUPABASE_URL || 
-    process.env.SUPABASE_URL || 
+  const supabaseUrl =
+    process.env.EXPO_PUBLIC_SUPABASE_URL ||
+    process.env.NEXT_PUBLIC_SUPABASE_URL ||
+    process.env.SUPABASE_URL ||
     '';
-  
-  const supabaseKey = 
-    process.env.EXPO_PUBLIC_SUPABASE_ANON_KEY || 
-    process.env.NEXT_PUBLIC_SUPABASE_ANON_KEY || 
-    process.env.SUPABASE_ANON_KEY || 
+
+  const supabaseKey =
+    process.env.EXPO_PUBLIC_SUPABASE_ANON_KEY ||
+    process.env.NEXT_PUBLIC_SUPABASE_ANON_KEY ||
+    process.env.SUPABASE_ANON_KEY ||
     '';
-  
+
   if (!supabaseUrl || !supabaseKey) {
     console.warn('[SubscriptionPlanService] Configuração do Supabase não encontrada');
     throw new Error('Configuração do Supabase não encontrada');
   }
-  
+
   return { supabaseUrl, supabaseKey };
 };
 
@@ -49,7 +44,6 @@
     })
   };
 }
->>>>>>> 2acadd77
 
 // Interface para dados do plano de assinatura
 export interface SubscriptionPlanData {
