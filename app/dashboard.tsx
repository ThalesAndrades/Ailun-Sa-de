--- conflicted
+++ resolved
@@ -15,12 +15,8 @@
 import { MaterialIcons } from '@expo/vector-icons';
 import { useSafeAreaInsets } from 'react-native-safe-area-context';
 import { router } from 'expo-router';
-<<<<<<< HEAD
-import { useCPFAuth } from '../hooks/useCPFAuth';
+import { useAuth } from '../hooks/useAuth';
 import { supabase } from '../services/supabase';
-=======
-import { useAuth } from '../hooks/useAuth';
->>>>>>> 2acadd77
 import { useBeneficiaryPlan } from '../hooks/useBeneficiaryPlan';
 import { useSubscription } from '../hooks/useSubscription';
 import { useRapidocConsultation } from '../hooks/useRapidocConsultation';
