--- conflicted
+++ resolved
@@ -1,9 +1,9 @@
 {
   "cli": {
-    "version": ">= 12.0.0"
+    "version": ">= 12.0.0",
+    "appVersionSource": "remote"
   },
   "build": {
-    "_comment": "IMPORTANTE: Configure as variáveis de ambiente no EAS antes de fazer build de produção. Veja: docs/EAS_ENVIRONMENT_VARIABLES.md",
     "development": {
       "developmentClient": true,
       "distribution": "internal",
@@ -43,7 +43,6 @@
       }
     },
     "production": {
-      "autoSubmit": false,
       "env": {
         "EXPO_PUBLIC_APP_ENV": "production",
         "EXPO_PUBLIC_DISABLE_LOGS": "true",
@@ -51,10 +50,7 @@
         "EXPO_PUBLIC_SUPABASE_ANON_KEY": "eyJhbGciOiJIUzI1NiIsInR5cCI6IkpXVCJ9.eyJpc3MiOiJzdXBhYmFzZSIsInJlZiI6ImJtdGllaW5lZ2RpdGRlaWp5c2x1Iiwicm9sZSI6ImFub24iLCJpYXQiOjE3MzQ0NjU1ODEsImV4cCI6MjA1MDA0MTU4MX0.K_gXBhJYiEBPu5JVDPVNUb7-4CW7qE7Jb3gPZKEpjZY"
       },
       "android": {
-<<<<<<< HEAD
-        "buildType": "app-bundle"
-=======
-        "buildType": "aab",
+        "buildType": "app-bundle",
         "resourceClass": "large"
       },
       "ios": {
@@ -62,7 +58,6 @@
         "buildConfiguration": "Release",
         "autoIncrement": true,
         "resourceClass": "medium"
->>>>>>> 0f090051
       }
     }
   },
@@ -73,17 +68,10 @@
         "track": "internal"
       },
       "ios": {
-<<<<<<< HEAD
-        "appleId": "admin@ailun.app",
-        "ascAppId": "6451234567",
-        "appleTeamId": "A12BC3DE4F",
-        "bundleIdentifier": "app.ailun"
-=======
-        "appleId": "thales@ailunsaude.com.br",
+        "appleId": "thales@ailun.com.br",
         "ascAppId": "6753972192",
         "appleTeamId": "2QJ24JV9N2",
         "language": "pt-BR"
->>>>>>> 0f090051
       }
     }
   }
